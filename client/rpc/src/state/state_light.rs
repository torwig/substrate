// This file is part of Substrate.

// Copyright (C) 2019-2021 Parity Technologies (UK) Ltd.
// SPDX-License-Identifier: GPL-3.0-or-later WITH Classpath-exception-2.0

// This program is free software: you can redistribute it and/or modify
// it under the terms of the GNU General Public License as published by
// the Free Software Foundation, either version 3 of the License, or
// (at your option) any later version.

// This program is distributed in the hope that it will be useful,
// but WITHOUT ANY WARRANTY; without even the implied warranty of
// MERCHANTABILITY or FITNESS FOR A PARTICULAR PURPOSE. See the
// GNU General Public License for more details.

// You should have received a copy of the GNU General Public License
// along with this program. If not, see <https://www.gnu.org/licenses/>.

//! State API backend for light nodes.

use super::{client_err, error::Error, ChildStateBackend, StateBackend};
use crate::SubscriptionTaskExecutor;
use std::{
	collections::{hash_map::Entry, HashMap, HashSet},
	sync::Arc,
};

use anyhow::anyhow;
use codec::Decode;
use futures::{
	channel::oneshot::{channel, Sender},
<<<<<<< HEAD
	future::{self, ready, Either},
	FutureExt, StreamExt, TryStreamExt,
=======
	future::{ready, Either},
	Future, FutureExt, SinkExt, Stream, StreamExt as _, TryFutureExt, TryStreamExt as _,
>>>>>>> d2a43d47
};
use hash_db::Hasher;
use jsonrpsee::ws_server::SubscriptionSink;
use log::warn;
use parking_lot::Mutex;
<<<<<<< HEAD
=======
use rpc::Result as RpcResult;
use std::{
	collections::{hash_map::Entry, HashMap, HashSet},
	sync::Arc,
};

>>>>>>> d2a43d47
use sc_client_api::{
	light::{
		future_header, Fetcher, RemoteBlockchain, RemoteCallRequest, RemoteReadChildRequest,
		RemoteReadRequest,
	},
	BlockchainEvents,
};
use sc_rpc_api::state::ReadProof;
use sp_blockchain::{Error as ClientError, HeaderBackend};
use sp_core::{
	storage::{PrefixedStorageKey, StorageChangeSet, StorageData, StorageKey},
	Bytes, OpaqueMetadata,
};
use sp_runtime::{
	generic::BlockId,
	traits::{Block as BlockT, HashFor},
};
use sp_version::RuntimeVersion;

/// Storage data map of storage keys => (optional) storage value.
type StorageMap = HashMap<StorageKey, Option<StorageData>>;

/// State API backend for light nodes.
#[derive(Clone)]
pub struct LightState<Block: BlockT, F: Fetcher<Block>, Client> {
	client: Arc<Client>,
	executor: Arc<SubscriptionTaskExecutor>,
	version_subscriptions: SimpleSubscriptions<Block::Hash, RuntimeVersion>,
	storage_subscriptions: Arc<Mutex<StorageSubscriptions<Block>>>,
	remote_blockchain: Arc<dyn RemoteBlockchain<Block>>,
	fetcher: Arc<F>,
}

/// Shared requests container.
trait SharedRequests<Hash, V>: Clone + Send + Sync {
	/// Tries to listen for already issued request, or issues request.
	///
	/// Returns true if requests has been issued.
	fn listen_request(&self, block: Hash, sender: Sender<Result<V, ()>>) -> bool;

	/// Returns (and forgets) all listeners for given request.
	fn on_response_received(&self, block: Hash) -> Vec<Sender<Result<V, ()>>>;
}

/// Storage subscriptions data.
struct StorageSubscriptions<Block: BlockT> {
	/// Active storage requests.
	active_requests: HashMap<Block::Hash, Vec<Sender<Result<StorageMap, ()>>>>,
	/// Map of subscription => keys that this subscription watch for.
	keys_by_subscription: HashMap<u64, HashSet<StorageKey>>,
	/// Map of key => set of subscriptions that watch this key.
	subscriptions_by_key: HashMap<StorageKey, HashSet<u64>>,
}

impl<Block: BlockT> SharedRequests<Block::Hash, StorageMap>
	for Arc<Mutex<StorageSubscriptions<Block>>>
{
	fn listen_request(&self, block: Block::Hash, sender: Sender<Result<StorageMap, ()>>) -> bool {
		let mut subscriptions = self.lock();
		let active_requests_at = subscriptions.active_requests.entry(block).or_default();
		active_requests_at.push(sender);
		active_requests_at.len() == 1
	}

	fn on_response_received(&self, block: Block::Hash) -> Vec<Sender<Result<StorageMap, ()>>> {
		self.lock().active_requests.remove(&block).unwrap_or_default()
	}
}

/// Simple, maybe shared, subscription data that shares per block requests.
type SimpleSubscriptions<Hash, V> = Arc<Mutex<HashMap<Hash, Vec<Sender<Result<V, ()>>>>>>;

impl<Hash, V> SharedRequests<Hash, V> for SimpleSubscriptions<Hash, V>
where
	Hash: Send + Eq + std::hash::Hash,
	V: Send,
{
	fn listen_request(&self, block: Hash, sender: Sender<Result<V, ()>>) -> bool {
		let mut subscriptions = self.lock();
		let active_requests_at = subscriptions.entry(block).or_default();
		active_requests_at.push(sender);
		active_requests_at.len() == 1
	}

	fn on_response_received(&self, block: Hash) -> Vec<Sender<Result<V, ()>>> {
		self.lock().remove(&block).unwrap_or_default()
	}
}

impl<Block: BlockT, F: Fetcher<Block> + 'static, Client> LightState<Block, F, Client>
where
	Block: BlockT,
	Client: HeaderBackend<Block> + Send + Sync + 'static,
{
	/// Create new state API backend for light nodes.
	pub fn new(
		client: Arc<Client>,
		executor: Arc<SubscriptionTaskExecutor>,
		remote_blockchain: Arc<dyn RemoteBlockchain<Block>>,
		fetcher: Arc<F>,
	) -> Self {
		Self {
			client,
			executor,
			version_subscriptions: Arc::new(Mutex::new(HashMap::new())),
			storage_subscriptions: Arc::new(Mutex::new(StorageSubscriptions {
				active_requests: HashMap::new(),
				keys_by_subscription: HashMap::new(),
				subscriptions_by_key: HashMap::new(),
			})),
			remote_blockchain,
			fetcher,
		}
	}

	/// Returns given block hash or best block hash if None is passed.
	fn block_or_best(&self, hash: Option<Block::Hash>) -> Block::Hash {
		hash.unwrap_or_else(|| self.client.info().best_hash)
	}
}

#[async_trait::async_trait]
impl<Block, F, Client> StateBackend<Block, Client> for LightState<Block, F, Client>
where
	Block: BlockT,
	Block::Hash: Unpin,
	Client: BlockchainEvents<Block> + HeaderBackend<Block> + Send + Sync + 'static,
	F: Fetcher<Block> + 'static,
{
	async fn call(
		&self,
		block: Option<Block::Hash>,
		method: String,
		call_data: Bytes,
<<<<<<< HEAD
	) -> Result<Bytes, Error> {
=======
	) -> FutureResult<Bytes> {
>>>>>>> d2a43d47
		call(
			&*self.remote_blockchain,
			self.fetcher.clone(),
			self.block_or_best(block),
			method,
			call_data,
		)
<<<<<<< HEAD
		.await
=======
		.boxed()
>>>>>>> d2a43d47
	}

	async fn storage_keys(
		&self,
		_block: Option<Block::Hash>,
		_prefix: StorageKey,
<<<<<<< HEAD
	) -> Result<Vec<StorageKey>, Error> {
		Err(client_err(ClientError::NotAvailableOnLightClient))
=======
	) -> FutureResult<Vec<StorageKey>> {
		async move { Err(client_err(ClientError::NotAvailableOnLightClient)) }.boxed()
>>>>>>> d2a43d47
	}

	async fn storage_pairs(
		&self,
		_block: Option<Block::Hash>,
		_prefix: StorageKey,
<<<<<<< HEAD
	) -> Result<Vec<(StorageKey, StorageData)>, Error> {
		Err(client_err(ClientError::NotAvailableOnLightClient))
=======
	) -> FutureResult<Vec<(StorageKey, StorageData)>> {
		async move { Err(client_err(ClientError::NotAvailableOnLightClient)) }.boxed()
>>>>>>> d2a43d47
	}

	async fn storage_keys_paged(
		&self,
		_block: Option<Block::Hash>,
		_prefix: Option<StorageKey>,
		_count: u32,
		_start_key: Option<StorageKey>,
<<<<<<< HEAD
	) -> Result<Vec<StorageKey>, Error> {
		Err(client_err(ClientError::NotAvailableOnLightClient))
	}

	async fn storage_size(
		&self,
		_: Option<Block::Hash>,
		_: StorageKey,
	) -> Result<Option<u64>, Error> {
		Err(client_err(ClientError::NotAvailableOnLightClient))
=======
	) -> FutureResult<Vec<StorageKey>> {
		async move { Err(client_err(ClientError::NotAvailableOnLightClient)) }.boxed()
	}

	fn storage_size(&self, _: Option<Block::Hash>, _: StorageKey) -> FutureResult<Option<u64>> {
		async move { Err(client_err(ClientError::NotAvailableOnLightClient)) }.boxed()
>>>>>>> d2a43d47
	}

	async fn storage(
		&self,
		block: Option<Block::Hash>,
		key: StorageKey,
<<<<<<< HEAD
	) -> Result<Option<StorageData>, Error> {
=======
	) -> FutureResult<Option<StorageData>> {
>>>>>>> d2a43d47
		storage(
			&*self.remote_blockchain,
			self.fetcher.clone(),
			self.block_or_best(block),
			vec![key.0.clone()],
		)
<<<<<<< HEAD
		.await
		.map(move |mut values| {
=======
		.map_ok(move |mut values| {
>>>>>>> d2a43d47
			values
				.remove(&key)
				.expect("successful request has entries for all requested keys; qed")
		})
<<<<<<< HEAD
=======
		.boxed()
>>>>>>> d2a43d47
	}

	async fn storage_hash(
		&self,
		block: Option<Block::Hash>,
		key: StorageKey,
<<<<<<< HEAD
	) -> Result<Option<Block::Hash>, Error> {
		StateBackend::storage(self, block, key).await.and_then(|maybe_storage| {
			Ok(maybe_storage.map(|storage| HashFor::<Block>::hash(&storage.0)))
		})
	}

	async fn metadata(&self, block: Option<Block::Hash>) -> Result<Bytes, Error> {
		self.call(block, "Metadata_metadata".into(), Bytes(Vec::new()))
			.await
			.and_then(|metadata| {
=======
	) -> FutureResult<Option<Block::Hash>> {
		let res = StateBackend::storage(self, block, key);
		async move { res.await.map(|r| r.map(|s| HashFor::<Block>::hash(&s.0))) }.boxed()
	}

	fn metadata(&self, block: Option<Block::Hash>) -> FutureResult<Bytes> {
		self.call(block, "Metadata_metadata".into(), Bytes(Vec::new()))
			.and_then(|metadata| async move {
>>>>>>> d2a43d47
				OpaqueMetadata::decode(&mut &metadata.0[..])
					.map(Into::into)
					.map_err(|decode_err| {
						client_err(ClientError::CallResultDecode(
							"Unable to decode metadata",
							decode_err,
						))
					})
			})
<<<<<<< HEAD
	}

	async fn runtime_version(&self, block: Option<Block::Hash>) -> Result<RuntimeVersion, Error> {
		runtime_version(&*self.remote_blockchain, self.fetcher.clone(), self.block_or_best(block))
			.await
=======
			.boxed()
	}

	fn runtime_version(&self, block: Option<Block::Hash>) -> FutureResult<RuntimeVersion> {
		runtime_version(&*self.remote_blockchain, self.fetcher.clone(), self.block_or_best(block))
			.boxed()
>>>>>>> d2a43d47
	}

	async fn query_storage(
		&self,
		_from: Block::Hash,
		_to: Option<Block::Hash>,
		_keys: Vec<StorageKey>,
<<<<<<< HEAD
	) -> Result<Vec<StorageChangeSet<Block::Hash>>, Error> {
		Err(client_err(ClientError::NotAvailableOnLightClient))
=======
	) -> FutureResult<Vec<StorageChangeSet<Block::Hash>>> {
		async move { Err(client_err(ClientError::NotAvailableOnLightClient)) }.boxed()
>>>>>>> d2a43d47
	}

	async fn query_storage_at(
		&self,
		_keys: Vec<StorageKey>,
		_at: Option<Block::Hash>,
<<<<<<< HEAD
	) -> Result<Vec<StorageChangeSet<Block::Hash>>, Error> {
		Err(client_err(ClientError::NotAvailableOnLightClient))
=======
	) -> FutureResult<Vec<StorageChangeSet<Block::Hash>>> {
		async move { Err(client_err(ClientError::NotAvailableOnLightClient)) }.boxed()
>>>>>>> d2a43d47
	}

	async fn read_proof(
		&self,
		_block: Option<Block::Hash>,
		_keys: Vec<StorageKey>,
<<<<<<< HEAD
	) -> Result<ReadProof<Block::Hash>, Error> {
		Err(client_err(ClientError::NotAvailableOnLightClient))
	}

	async fn trace_block(
		&self,
		_block: Block::Hash,
		_targets: Option<String>,
		_storage_keys: Option<String>,
	) -> Result<sp_rpc::tracing::TraceBlockResponse, Error> {
		Err(client_err(ClientError::NotAvailableOnLightClient))
	}

	fn subscribe_runtime_version(&self, mut sink: SubscriptionSink) -> Result<(), Error> {
		let executor = self.executor.clone();
		let fetcher = self.fetcher.clone();
		let remote_blockchain = self.remote_blockchain.clone();
		let version_subscriptions = self.version_subscriptions.clone();
		let initial_block = self.block_or_best(None);

		let stream = self.client.import_notification_stream().map(|notif| Ok::<_, ()>(notif.hash));

		let fut = async move {
			let mut old_version: Result<RuntimeVersion, ()> =
				display_error(runtime_version(&*remote_blockchain, fetcher.clone(), initial_block))
					.await;

			stream
				.and_then(|block| {
					maybe_share_remote_request::<Block, _, _, _>(
						version_subscriptions.clone(),
						block,
						display_error(runtime_version(&*remote_blockchain, fetcher.clone(), block)),
					)
				})
				.filter(|version| {
					let is_new_version = &old_version != version;
					old_version = version.clone();
					future::ready(is_new_version)
				})
				.take_while(|version| {
					future::ready(sink.send(&version).map_or_else(
						|e| {
							log::error!("Could not send data to the state_subscribeRuntimeVersion subscriber: {:?}", e);
							false
						},
						|_| true,
					))
				})
				.for_each(|_| future::ready(()))
				.await
		}
		.boxed();

		executor.execute(fut);
		Ok(())
=======
	) -> FutureResult<ReadProof<Block::Hash>> {
		async move { Err(client_err(ClientError::NotAvailableOnLightClient)) }.boxed()
>>>>>>> d2a43d47
	}

	fn subscribe_storage(
		&self,
		mut sink: SubscriptionSink,
		keys: Option<Vec<StorageKey>>,
	) -> Result<(), Error> {
		const ERR: &str = "state_subscribeStorage requires at least one key; subscription rejected";

		let keys = match keys {
			Some(keys) if !keys.is_empty() => keys,
			_ => return Err(Error::Client(anyhow!(ERR).into())),
		};

<<<<<<< HEAD
		let keys: HashSet<StorageKey> = keys.into_iter().collect();
		// TODO(niklasad1): this seem needless essentially the inner bytes of the storage key.
		let keys_to_check: HashSet<Vec<u8>> = keys.iter().map(|k| k.0.clone()).collect();
=======
		let keys = keys.iter().cloned().collect::<HashSet<_>>();
		let keys_to_check = keys.iter().map(|k| k.0.clone()).collect::<HashSet<_>>();
		let subscription_id = self.subscriptions.add(subscriber, move |sink| {
			let fetcher = self.fetcher.clone();
			let remote_blockchain = self.remote_blockchain.clone();
			let storage_subscriptions = self.storage_subscriptions.clone();
			let initial_block = self.block_or_best(None);
			let initial_keys = keys_to_check.iter().cloned().collect::<Vec<_>>();

			let changes_stream = subscription_stream::<Block, _, _, _, _, _, _, _, _>(
				storage_subscriptions.clone(),
				self.client.import_notification_stream().map(|notification| notification.hash),
				display_error(
					storage(&*remote_blockchain, fetcher.clone(), initial_block, initial_keys)
						.map(move |r| r.map(|r| (initial_block, r))),
				),
				move |block| {
					// there'll be single request per block for all active subscriptions
					// with all subscribed keys
					let keys = storage_subscriptions
						.lock()
						.subscriptions_by_key
						.keys()
						.map(|k| k.0.clone())
						.collect();

					storage(&*remote_blockchain, fetcher.clone(), block, keys)
				},
				move |block, old_value, new_value| {
					// let's only select keys which are valid for this subscription
					let new_value = new_value
						.iter()
						.filter(|(k, _)| keys_to_check.contains(&k.0))
						.map(|(k, v)| (k.clone(), v.clone()))
						.collect::<HashMap<_, _>>();
					let value_differs = old_value
						.as_ref()
						.map(|old_value| **old_value != new_value)
						.unwrap_or(true);

					value_differs.then(|| StorageChangeSet {
						block,
						changes: new_value.iter().map(|(k, v)| (k.clone(), v.clone())).collect(),
					})
				},
			);

			changes_stream
				.map_ok(Ok)
				.forward(sink.sink_map_err(|e| warn!("Error sending notifications: {:?}", e)))
				// we ignore the resulting Stream (if the first stream is over we are unsubscribed)
				.map(|_| ())
		});

		// remember keys associated with this subscription
		let mut storage_subscriptions = self.storage_subscriptions.lock();
		storage_subscriptions
			.keys_by_subscription
			.insert(subscription_id.clone(), keys.clone());
		for key in keys {
			storage_subscriptions
				.subscriptions_by_key
				.entry(key)
				.or_default()
				.insert(subscription_id.clone());
		}
	}
>>>>>>> d2a43d47

		let executor = self.executor.clone();
		let fetcher = self.fetcher.clone();
		let remote_blockchain = self.remote_blockchain.clone();
		let storage_subscriptions = self.storage_subscriptions.clone();
		let initial_block = self.block_or_best(None);
		let initial_keys = keys_to_check.iter().cloned().collect::<Vec<_>>();

		let stream = self.client.import_notification_stream().map(|notif| Ok::<_, ()>(notif.hash));

		let fut = async move {
			let mut old_storage = display_error(storage(
				&*remote_blockchain,
				fetcher.clone(),
				initial_block,
				initial_keys,
			))
			.await;

			let id: u64 = rand::random();

			// register subscriptions.
			{
				let mut subs = storage_subscriptions.lock();
				subs.keys_by_subscription.insert(id, keys.clone());
				for key in keys {
					subs.subscriptions_by_key.entry(key).or_default().insert(id);
				}
			}

			let subs = storage_subscriptions.clone();

			stream
				.and_then(move |block| {
					let keys =
						subs.lock().subscriptions_by_key.keys().map(|k| k.0.clone()).collect();

					// TODO(niklasad1): use shared requests here but require some major
					// refactoring because the actual block where fed into a closure.
					storage(&*remote_blockchain, fetcher.clone(), block, keys).then(move |s| {
						ready(match s {
							Ok(s) => Ok((s, block)),
							Err(_) => Err(()),
						})
					})
				})
				.filter_map(|res| {
					let res = match res {
						Ok((storage, block)) => {
							let new_value = storage
								.iter()
								.filter(|(k, _)| keys_to_check.contains(&k.0))
								.map(|(k, v)| (k.clone(), v.clone()))
								.collect::<HashMap<_, _>>();

							let value_differs = old_storage
								.as_ref()
								.map(|old_value| *old_value != new_value)
								.unwrap_or(true);

							match value_differs {
								true => {
									let res = Some(StorageChangeSet {
										block,
										changes: new_value
											.iter()
											.map(|(k, v)| (k.clone(), v.clone()))
											.collect(),
									});
									old_storage = Ok(new_value);
									res
								},
								false => None,
							}
						},
						_ => None,
					};
					ready(res)
				})
				.take_while(|change_set| {
					future::ready(sink.send(&change_set).map_or_else(
						|e| {
							log::error!("Could not send data to the state_subscribeStorage subscriber: {:?}", e);
							false
						},
						|_| true,
					))
				})
				.for_each(|_| future::ready(()))
				.await;

			// unsubscribe
			{
				let mut storage_subscriptions = storage_subscriptions.lock();
				let keys = storage_subscriptions.keys_by_subscription.remove(&id);
				for key in keys.into_iter().flat_map(|keys| keys.into_iter()) {
					match storage_subscriptions.subscriptions_by_key.entry(key) {
						Entry::Vacant(_) => unreachable!(
							"every key from keys_by_subscription has\
							corresponding entry in subscriptions_by_key; qed"
						),
						Entry::Occupied(mut entry) => {
							entry.get_mut().remove(&id);
							if entry.get().is_empty() {
								entry.remove();
							}
						},
					}
				}
			}
		}
		.boxed();
		executor.execute(fut);

<<<<<<< HEAD
		Ok(())
=======
		Ok(true)
	}

	fn subscribe_runtime_version(
		&self,
		_meta: crate::Metadata,
		subscriber: Subscriber<RuntimeVersion>,
	) {
		self.subscriptions.add(subscriber, move |sink| {
			let fetcher = self.fetcher.clone();
			let remote_blockchain = self.remote_blockchain.clone();
			let version_subscriptions = self.version_subscriptions.clone();
			let initial_block = self.block_or_best(None);

			let versions_stream = subscription_stream::<Block, _, _, _, _, _, _, _, _>(
				version_subscriptions,
				self.client.import_notification_stream().map(|notification| notification.hash),
				display_error(
					runtime_version(&*remote_blockchain, fetcher.clone(), initial_block)
						.map(move |r| r.map(|r| (initial_block, r))),
				),
				move |block| runtime_version(&*remote_blockchain, fetcher.clone(), block),
				|_, old_version, new_version| {
					let version_differs = old_version
						.as_ref()
						.map(|old_version| *old_version != new_version)
						.unwrap_or(true);

					version_differs.then(|| new_version.clone())
				},
			);

			versions_stream
				.map_ok(Ok)
				.forward(sink.sink_map_err(|e| warn!("Error sending notifications: {:?}", e)))
				// we ignore the resulting Stream (if the first stream is over we are unsubscribed)
				.map(|_| ())
		});
	}

	fn unsubscribe_runtime_version(
		&self,
		_meta: Option<crate::Metadata>,
		id: SubscriptionId,
	) -> RpcResult<bool> {
		Ok(self.subscriptions.cancel(id))
	}

	fn trace_block(
		&self,
		_block: Block::Hash,
		_targets: Option<String>,
		_storage_keys: Option<String>,
	) -> FutureResult<sp_rpc::tracing::TraceBlockResponse> {
		async move { Err(client_err(ClientError::NotAvailableOnLightClient)) }.boxed()
>>>>>>> d2a43d47
	}
}

#[async_trait::async_trait]
impl<Block, F, Client> ChildStateBackend<Block, Client> for LightState<Block, F, Client>
where
	Block: BlockT,
	Client: BlockchainEvents<Block> + HeaderBackend<Block> + Send + Sync + 'static,
	F: Fetcher<Block> + 'static,
{
	async fn read_child_proof(
		&self,
		_block: Option<Block::Hash>,
		_storage_key: PrefixedStorageKey,
		_keys: Vec<StorageKey>,
<<<<<<< HEAD
	) -> Result<ReadProof<Block::Hash>, Error> {
		Err(client_err(ClientError::NotAvailableOnLightClient))
=======
	) -> FutureResult<ReadProof<Block::Hash>> {
		async move { Err(client_err(ClientError::NotAvailableOnLightClient)) }.boxed()
>>>>>>> d2a43d47
	}

	async fn storage_keys(
		&self,
		_block: Option<Block::Hash>,
		_storage_key: PrefixedStorageKey,
		_prefix: StorageKey,
<<<<<<< HEAD
	) -> Result<Vec<StorageKey>, Error> {
		Err(client_err(ClientError::NotAvailableOnLightClient))
=======
	) -> FutureResult<Vec<StorageKey>> {
		async move { Err(client_err(ClientError::NotAvailableOnLightClient)) }.boxed()
>>>>>>> d2a43d47
	}

	async fn storage_keys_paged(
		&self,
		_block: Option<Block::Hash>,
		_storage_key: PrefixedStorageKey,
		_prefix: Option<StorageKey>,
		_count: u32,
		_start_key: Option<StorageKey>,
<<<<<<< HEAD
	) -> Result<Vec<StorageKey>, Error> {
		Err(client_err(ClientError::NotAvailableOnLightClient))
=======
	) -> FutureResult<Vec<StorageKey>> {
		async move { Err(client_err(ClientError::NotAvailableOnLightClient)) }.boxed()
>>>>>>> d2a43d47
	}

	async fn storage(
		&self,
		block: Option<Block::Hash>,
		storage_key: PrefixedStorageKey,
		key: StorageKey,
	) -> Result<Option<StorageData>, Error> {
		let block = self.block_or_best(block);
		let fetcher = self.fetcher.clone();
<<<<<<< HEAD
		match resolve_header(&*self.remote_blockchain, &*self.fetcher, block).await {
			Ok(header) => fetcher
				.remote_read_child(RemoteReadChildRequest {
					block,
					header,
					storage_key,
					keys: vec![key.0.clone()],
					retry_count: Default::default(),
				})
				.await
				.map(|mut data| {
					data.remove(&key.0)
						.expect("successful result has entry for all keys; qed")
						.map(StorageData)
				})
				.map_err(client_err),
			Err(err) => Err(err),
		}
=======
		let child_storage =
			resolve_header(&*self.remote_blockchain, &*self.fetcher, block).then(move |result| {
				match result {
					Ok(header) => Either::Left(
						fetcher
							.remote_read_child(RemoteReadChildRequest {
								block,
								header,
								storage_key,
								keys: vec![key.0.clone()],
								retry_count: Default::default(),
							})
							.then(move |result| {
								ready(
									result
										.map(|mut data| {
											data.remove(&key.0)
												.expect(
													"successful result has entry for all keys; qed",
												)
												.map(StorageData)
										})
										.map_err(client_err),
								)
							}),
					),
					Err(error) => Either::Right(ready(Err(error))),
				}
			});

		child_storage.boxed()
>>>>>>> d2a43d47
	}

	async fn storage_hash(
		&self,
		block: Option<Block::Hash>,
		storage_key: PrefixedStorageKey,
		key: StorageKey,
<<<<<<< HEAD
	) -> Result<Option<Block::Hash>, Error> {
		ChildStateBackend::storage(self, block, storage_key, key)
			.await
			.and_then(|maybe_storage| {
				Ok(maybe_storage.map(|storage| HashFor::<Block>::hash(&storage.0)))
			})
=======
	) -> FutureResult<Option<Block::Hash>> {
		let child_storage = ChildStateBackend::storage(self, block, storage_key, key);

		async move { child_storage.await.map(|r| r.map(|s| HashFor::<Block>::hash(&s.0))) }.boxed()
>>>>>>> d2a43d47
	}
}

/// Resolve header by hash.
fn resolve_header<Block: BlockT, F: Fetcher<Block>>(
	remote_blockchain: &dyn RemoteBlockchain<Block>,
	fetcher: &F,
	block: Block::Hash,
) -> impl std::future::Future<Output = Result<Block::Header, Error>> {
	let maybe_header = future_header(remote_blockchain, fetcher, BlockId::Hash(block));

	maybe_header.then(move |result| {
		ready(
			result
				.and_then(|maybe_header| {
					maybe_header.ok_or_else(|| ClientError::UnknownBlock(format!("{}", block)))
				})
				.map_err(client_err),
		)
	})
}

/// Call runtime method at given block
fn call<Block: BlockT, F: Fetcher<Block>>(
	remote_blockchain: &dyn RemoteBlockchain<Block>,
	fetcher: Arc<F>,
	block: Block::Hash,
	method: String,
	call_data: Bytes,
) -> impl std::future::Future<Output = Result<Bytes, Error>> {
	resolve_header(remote_blockchain, &*fetcher, block).then(move |result| match result {
		Ok(header) => Either::Left(
			fetcher
				.remote_call(RemoteCallRequest {
					block,
					header,
					method,
					call_data: call_data.0,
					retry_count: Default::default(),
				})
				.then(|result| ready(result.map(Bytes).map_err(client_err))),
		),
		Err(error) => Either::Right(ready(Err(error))),
	})
}

/// Get runtime version at given block.
fn runtime_version<Block: BlockT, F: Fetcher<Block>>(
	remote_blockchain: &dyn RemoteBlockchain<Block>,
	fetcher: Arc<F>,
	block: Block::Hash,
) -> impl std::future::Future<Output = Result<RuntimeVersion, Error>> {
	call(remote_blockchain, fetcher, block, "Core_version".into(), Bytes(Vec::new())).then(
		|version| {
			ready(version.and_then(|version| {
				Decode::decode(&mut &version.0[..])
					.map_err(|e| client_err(ClientError::VersionInvalid(e.to_string())))
			}))
		},
	)
}

/// Get storage value at given key at given block.
fn storage<Block: BlockT, F: Fetcher<Block>>(
	remote_blockchain: &dyn RemoteBlockchain<Block>,
	fetcher: Arc<F>,
	block: Block::Hash,
	keys: Vec<Vec<u8>>,
) -> impl std::future::Future<Output = Result<HashMap<StorageKey, Option<StorageData>>, Error>> {
	resolve_header(remote_blockchain, &*fetcher, block).then(move |result| match result {
		Ok(header) => Either::Left(
			fetcher
				.remote_read(RemoteReadRequest {
					block,
					header,
					keys,
					retry_count: Default::default(),
				})
				.then(|result| {
					ready(
						result
							.map(|result| {
								result
									.into_iter()
									.map(|(key, value)| (StorageKey(key), value.map(StorageData)))
									.collect()
							})
							.map_err(client_err),
					)
				}),
		),
		Err(error) => Either::Right(ready(Err(error))),
	})
}

<<<<<<< HEAD
=======
/// Returns subscription stream that issues request on every imported block and
/// if value has changed from previous block, emits (stream) item.
fn subscription_stream<
	Block,
	Requests,
	FutureBlocksStream,
	V,
	N,
	InitialRequestFuture,
	IssueRequest,
	IssueRequestFuture,
	CompareValues,
>(
	shared_requests: Requests,
	future_blocks_stream: FutureBlocksStream,
	initial_request: InitialRequestFuture,
	issue_request: IssueRequest,
	compare_values: CompareValues,
) -> impl Stream<Item = std::result::Result<N, ()>>
where
	Block: BlockT,
	Requests: 'static + SharedRequests<Block::Hash, V>,
	FutureBlocksStream: Stream<Item = Block::Hash>,
	V: Send + 'static + Clone,
	InitialRequestFuture: Future<Output = Result<(Block::Hash, V), ()>> + Send + 'static,
	IssueRequest: 'static + Fn(Block::Hash) -> IssueRequestFuture,
	IssueRequestFuture: Future<Output = Result<V, Error>> + Send + 'static,
	CompareValues: Fn(Block::Hash, Option<&V>, &V) -> Option<N>,
{
	// we need to send initial value first, then we'll only be sending if value has changed
	let previous_value = Arc::new(Mutex::new(None));

	// prepare 'stream' of initial values
	let initial_value_stream = initial_request.into_stream();

	// prepare stream of future values
	//
	// we do not want to stop stream if single request fails
	// (the warning should have been already issued by the request issuer)
	let future_values_stream = future_blocks_stream
		.then(move |block| {
			maybe_share_remote_request::<Block, _, _, _, _>(
				shared_requests.clone(),
				block,
				&issue_request,
			)
			.map(move |r| r.map(|v| (block, v)))
		})
		.filter(|r| ready(r.is_ok()));

	// now let's return changed values for selected blocks
	initial_value_stream
		.chain(future_values_stream)
		.try_filter_map(move |(block, new_value)| {
			let mut previous_value = previous_value.lock();
			let res = compare_values(block, previous_value.as_ref(), &new_value).map(
				|notification_value| {
					*previous_value = Some(new_value);
					notification_value
				},
			);
			async move { Ok(res) }
		})
		.map_err(|_| ())
}

>>>>>>> d2a43d47
/// Request some data from remote node, probably reusing response from already
/// (in-progress) existing request.
fn maybe_share_remote_request<Block: BlockT, Requests, V, RequestFuture>(
	shared_requests: Requests,
	block: Block::Hash,
	fut: RequestFuture,
) -> impl std::future::Future<Output = Result<V, ()>>
where
	V: Clone,
	Requests: SharedRequests<Block::Hash, V>,
	RequestFuture: std::future::Future<Output = Result<V, ()>>,
{
	let (sender, receiver) = channel();
	let need_issue_request = shared_requests.listen_request(block, sender);

	// if that isn't the first request - just listen for existing request' response
	if !need_issue_request {
		return Either::Right(receiver.then(|r| ready(r.unwrap_or(Err(())))))
	}

	// that is the first request - issue remote request + notify all listeners on
	// completion
	Either::Left(fut.then(move |remote_result| {
		let listeners = shared_requests.on_response_received(block);
		// skip first element, because this future is the first element
		for receiver in listeners.into_iter().skip(1) {
			// we don't care if receiver has been dropped already
			let _ = receiver.send(remote_result.clone());
		}
		ready(remote_result)
	}))
}

/// Convert successful future result into Ok(result) and error into Err(()),
/// displaying warning.
fn display_error<F, T>(future: F) -> impl std::future::Future<Output = Result<T, ()>>
where
	F: std::future::Future<Output = Result<T, Error>>,
{
	future.then(|result| {
		ready(result.or_else(|err| {
			warn!("Remote request for subscription data has failed with: {:?}", err);
			Err(())
		}))
	})
}

#[cfg(test)]
mod tests {
	use super::*;
	use futures::{executor, stream};
	use sp_core::H256;
	use substrate_test_runtime_client::runtime::Block;

	#[test]
	fn subscription_stream_works() {
		let stream = subscription_stream::<Block, _, _, _, _, _, _, _, _>(
			SimpleSubscriptions::default(),
			stream::iter(vec![H256::from([2; 32]), H256::from([3; 32])]),
			ready(Ok((H256::from([1; 32]), 100))),
			|block| match block[0] {
				2 => ready(Ok(100)),
				3 => ready(Ok(200)),
				_ => unreachable!("should not issue additional requests"),
			},
			|_, old_value, new_value| match old_value == Some(new_value) {
				true => None,
				false => Some(new_value.clone()),
			},
		);

		assert_eq!(executor::block_on(stream.collect::<Vec<_>>()), vec![Ok(100), Ok(200)]);
	}

	#[test]
	fn subscription_stream_ignores_failed_requests() {
		let stream = subscription_stream::<Block, _, _, _, _, _, _, _, _>(
			SimpleSubscriptions::default(),
			stream::iter(vec![H256::from([2; 32]), H256::from([3; 32])]),
			ready(Ok((H256::from([1; 32]), 100))),
			|block| match block[0] {
				2 => ready(Err(client_err(ClientError::NotAvailableOnLightClient))),
				3 => ready(Ok(200)),
				_ => unreachable!("should not issue additional requests"),
			},
			|_, old_value, new_value| match old_value == Some(new_value) {
				true => None,
				false => Some(new_value.clone()),
			},
		);

		assert_eq!(executor::block_on(stream.collect::<Vec<_>>()), vec![Ok(100), Ok(200)]);
	}

	#[test]
	fn maybe_share_remote_request_shares_request() {
		type UnreachableFuture = futures::future::Ready<Result<u32, Error>>;

		let shared_requests = SimpleSubscriptions::default();

		// let's 'issue' requests for B1
		shared_requests.lock().insert(H256::from([1; 32]), vec![channel().0]);

		// make sure that no additional requests are issued when we're asking for B1
		let _ = maybe_share_remote_request::<Block, _, _, _, UnreachableFuture>(
			shared_requests.clone(),
			H256::from([1; 32]),
			&|_| unreachable!("no duplicate requests issued"),
		);

		// make sure that additional requests is issued when we're asking for B2
		let request_issued = Arc::new(Mutex::new(false));
		let _ = maybe_share_remote_request::<Block, _, _, _, UnreachableFuture>(
			shared_requests.clone(),
			H256::from([2; 32]),
			&|_| {
				*request_issued.lock() = true;
				ready(Ok(Default::default()))
			},
		);
		assert!(*request_issued.lock());
	}
}<|MERGE_RESOLUTION|>--- conflicted
+++ resolved
@@ -29,27 +29,13 @@
 use codec::Decode;
 use futures::{
 	channel::oneshot::{channel, Sender},
-<<<<<<< HEAD
 	future::{self, ready, Either},
 	FutureExt, StreamExt, TryStreamExt,
-=======
-	future::{ready, Either},
-	Future, FutureExt, SinkExt, Stream, StreamExt as _, TryFutureExt, TryStreamExt as _,
->>>>>>> d2a43d47
 };
 use hash_db::Hasher;
 use jsonrpsee::ws_server::SubscriptionSink;
 use log::warn;
 use parking_lot::Mutex;
-<<<<<<< HEAD
-=======
-use rpc::Result as RpcResult;
-use std::{
-	collections::{hash_map::Entry, HashMap, HashSet},
-	sync::Arc,
-};
-
->>>>>>> d2a43d47
 use sc_client_api::{
 	light::{
 		future_header, Fetcher, RemoteBlockchain, RemoteCallRequest, RemoteReadChildRequest,
@@ -184,11 +170,7 @@
 		block: Option<Block::Hash>,
 		method: String,
 		call_data: Bytes,
-<<<<<<< HEAD
 	) -> Result<Bytes, Error> {
-=======
-	) -> FutureResult<Bytes> {
->>>>>>> d2a43d47
 		call(
 			&*self.remote_blockchain,
 			self.fetcher.clone(),
@@ -196,37 +178,23 @@
 			method,
 			call_data,
 		)
-<<<<<<< HEAD
 		.await
-=======
-		.boxed()
->>>>>>> d2a43d47
 	}
 
 	async fn storage_keys(
 		&self,
 		_block: Option<Block::Hash>,
 		_prefix: StorageKey,
-<<<<<<< HEAD
 	) -> Result<Vec<StorageKey>, Error> {
 		Err(client_err(ClientError::NotAvailableOnLightClient))
-=======
-	) -> FutureResult<Vec<StorageKey>> {
-		async move { Err(client_err(ClientError::NotAvailableOnLightClient)) }.boxed()
->>>>>>> d2a43d47
 	}
 
 	async fn storage_pairs(
 		&self,
 		_block: Option<Block::Hash>,
 		_prefix: StorageKey,
-<<<<<<< HEAD
 	) -> Result<Vec<(StorageKey, StorageData)>, Error> {
 		Err(client_err(ClientError::NotAvailableOnLightClient))
-=======
-	) -> FutureResult<Vec<(StorageKey, StorageData)>> {
-		async move { Err(client_err(ClientError::NotAvailableOnLightClient)) }.boxed()
->>>>>>> d2a43d47
 	}
 
 	async fn storage_keys_paged(
@@ -235,7 +203,6 @@
 		_prefix: Option<StorageKey>,
 		_count: u32,
 		_start_key: Option<StorageKey>,
-<<<<<<< HEAD
 	) -> Result<Vec<StorageKey>, Error> {
 		Err(client_err(ClientError::NotAvailableOnLightClient))
 	}
@@ -246,52 +213,31 @@
 		_: StorageKey,
 	) -> Result<Option<u64>, Error> {
 		Err(client_err(ClientError::NotAvailableOnLightClient))
-=======
-	) -> FutureResult<Vec<StorageKey>> {
-		async move { Err(client_err(ClientError::NotAvailableOnLightClient)) }.boxed()
-	}
-
-	fn storage_size(&self, _: Option<Block::Hash>, _: StorageKey) -> FutureResult<Option<u64>> {
-		async move { Err(client_err(ClientError::NotAvailableOnLightClient)) }.boxed()
->>>>>>> d2a43d47
 	}
 
 	async fn storage(
 		&self,
 		block: Option<Block::Hash>,
 		key: StorageKey,
-<<<<<<< HEAD
 	) -> Result<Option<StorageData>, Error> {
-=======
-	) -> FutureResult<Option<StorageData>> {
->>>>>>> d2a43d47
 		storage(
 			&*self.remote_blockchain,
 			self.fetcher.clone(),
 			self.block_or_best(block),
 			vec![key.0.clone()],
 		)
-<<<<<<< HEAD
 		.await
 		.map(move |mut values| {
-=======
-		.map_ok(move |mut values| {
->>>>>>> d2a43d47
 			values
 				.remove(&key)
 				.expect("successful request has entries for all requested keys; qed")
 		})
-<<<<<<< HEAD
-=======
-		.boxed()
->>>>>>> d2a43d47
 	}
 
 	async fn storage_hash(
 		&self,
 		block: Option<Block::Hash>,
 		key: StorageKey,
-<<<<<<< HEAD
 	) -> Result<Option<Block::Hash>, Error> {
 		StateBackend::storage(self, block, key).await.and_then(|maybe_storage| {
 			Ok(maybe_storage.map(|storage| HashFor::<Block>::hash(&storage.0)))
@@ -302,16 +248,6 @@
 		self.call(block, "Metadata_metadata".into(), Bytes(Vec::new()))
 			.await
 			.and_then(|metadata| {
-=======
-	) -> FutureResult<Option<Block::Hash>> {
-		let res = StateBackend::storage(self, block, key);
-		async move { res.await.map(|r| r.map(|s| HashFor::<Block>::hash(&s.0))) }.boxed()
-	}
-
-	fn metadata(&self, block: Option<Block::Hash>) -> FutureResult<Bytes> {
-		self.call(block, "Metadata_metadata".into(), Bytes(Vec::new()))
-			.and_then(|metadata| async move {
->>>>>>> d2a43d47
 				OpaqueMetadata::decode(&mut &metadata.0[..])
 					.map(Into::into)
 					.map_err(|decode_err| {
@@ -321,20 +257,11 @@
 						))
 					})
 			})
-<<<<<<< HEAD
 	}
 
 	async fn runtime_version(&self, block: Option<Block::Hash>) -> Result<RuntimeVersion, Error> {
 		runtime_version(&*self.remote_blockchain, self.fetcher.clone(), self.block_or_best(block))
 			.await
-=======
-			.boxed()
-	}
-
-	fn runtime_version(&self, block: Option<Block::Hash>) -> FutureResult<RuntimeVersion> {
-		runtime_version(&*self.remote_blockchain, self.fetcher.clone(), self.block_or_best(block))
-			.boxed()
->>>>>>> d2a43d47
 	}
 
 	async fn query_storage(
@@ -342,33 +269,22 @@
 		_from: Block::Hash,
 		_to: Option<Block::Hash>,
 		_keys: Vec<StorageKey>,
-<<<<<<< HEAD
 	) -> Result<Vec<StorageChangeSet<Block::Hash>>, Error> {
 		Err(client_err(ClientError::NotAvailableOnLightClient))
-=======
-	) -> FutureResult<Vec<StorageChangeSet<Block::Hash>>> {
-		async move { Err(client_err(ClientError::NotAvailableOnLightClient)) }.boxed()
->>>>>>> d2a43d47
 	}
 
 	async fn query_storage_at(
 		&self,
 		_keys: Vec<StorageKey>,
 		_at: Option<Block::Hash>,
-<<<<<<< HEAD
 	) -> Result<Vec<StorageChangeSet<Block::Hash>>, Error> {
 		Err(client_err(ClientError::NotAvailableOnLightClient))
-=======
-	) -> FutureResult<Vec<StorageChangeSet<Block::Hash>>> {
-		async move { Err(client_err(ClientError::NotAvailableOnLightClient)) }.boxed()
->>>>>>> d2a43d47
 	}
 
 	async fn read_proof(
 		&self,
 		_block: Option<Block::Hash>,
 		_keys: Vec<StorageKey>,
-<<<<<<< HEAD
 	) -> Result<ReadProof<Block::Hash>, Error> {
 		Err(client_err(ClientError::NotAvailableOnLightClient))
 	}
@@ -425,10 +341,6 @@
 
 		executor.execute(fut);
 		Ok(())
-=======
-	) -> FutureResult<ReadProof<Block::Hash>> {
-		async move { Err(client_err(ClientError::NotAvailableOnLightClient)) }.boxed()
->>>>>>> d2a43d47
 	}
 
 	fn subscribe_storage(
@@ -443,79 +355,9 @@
 			_ => return Err(Error::Client(anyhow!(ERR).into())),
 		};
 
-<<<<<<< HEAD
 		let keys: HashSet<StorageKey> = keys.into_iter().collect();
 		// TODO(niklasad1): this seem needless essentially the inner bytes of the storage key.
 		let keys_to_check: HashSet<Vec<u8>> = keys.iter().map(|k| k.0.clone()).collect();
-=======
-		let keys = keys.iter().cloned().collect::<HashSet<_>>();
-		let keys_to_check = keys.iter().map(|k| k.0.clone()).collect::<HashSet<_>>();
-		let subscription_id = self.subscriptions.add(subscriber, move |sink| {
-			let fetcher = self.fetcher.clone();
-			let remote_blockchain = self.remote_blockchain.clone();
-			let storage_subscriptions = self.storage_subscriptions.clone();
-			let initial_block = self.block_or_best(None);
-			let initial_keys = keys_to_check.iter().cloned().collect::<Vec<_>>();
-
-			let changes_stream = subscription_stream::<Block, _, _, _, _, _, _, _, _>(
-				storage_subscriptions.clone(),
-				self.client.import_notification_stream().map(|notification| notification.hash),
-				display_error(
-					storage(&*remote_blockchain, fetcher.clone(), initial_block, initial_keys)
-						.map(move |r| r.map(|r| (initial_block, r))),
-				),
-				move |block| {
-					// there'll be single request per block for all active subscriptions
-					// with all subscribed keys
-					let keys = storage_subscriptions
-						.lock()
-						.subscriptions_by_key
-						.keys()
-						.map(|k| k.0.clone())
-						.collect();
-
-					storage(&*remote_blockchain, fetcher.clone(), block, keys)
-				},
-				move |block, old_value, new_value| {
-					// let's only select keys which are valid for this subscription
-					let new_value = new_value
-						.iter()
-						.filter(|(k, _)| keys_to_check.contains(&k.0))
-						.map(|(k, v)| (k.clone(), v.clone()))
-						.collect::<HashMap<_, _>>();
-					let value_differs = old_value
-						.as_ref()
-						.map(|old_value| **old_value != new_value)
-						.unwrap_or(true);
-
-					value_differs.then(|| StorageChangeSet {
-						block,
-						changes: new_value.iter().map(|(k, v)| (k.clone(), v.clone())).collect(),
-					})
-				},
-			);
-
-			changes_stream
-				.map_ok(Ok)
-				.forward(sink.sink_map_err(|e| warn!("Error sending notifications: {:?}", e)))
-				// we ignore the resulting Stream (if the first stream is over we are unsubscribed)
-				.map(|_| ())
-		});
-
-		// remember keys associated with this subscription
-		let mut storage_subscriptions = self.storage_subscriptions.lock();
-		storage_subscriptions
-			.keys_by_subscription
-			.insert(subscription_id.clone(), keys.clone());
-		for key in keys {
-			storage_subscriptions
-				.subscriptions_by_key
-				.entry(key)
-				.or_default()
-				.insert(subscription_id.clone());
-		}
-	}
->>>>>>> d2a43d47
 
 		let executor = self.executor.clone();
 		let fetcher = self.fetcher.clone();
@@ -630,65 +472,7 @@
 		.boxed();
 		executor.execute(fut);
 
-<<<<<<< HEAD
 		Ok(())
-=======
-		Ok(true)
-	}
-
-	fn subscribe_runtime_version(
-		&self,
-		_meta: crate::Metadata,
-		subscriber: Subscriber<RuntimeVersion>,
-	) {
-		self.subscriptions.add(subscriber, move |sink| {
-			let fetcher = self.fetcher.clone();
-			let remote_blockchain = self.remote_blockchain.clone();
-			let version_subscriptions = self.version_subscriptions.clone();
-			let initial_block = self.block_or_best(None);
-
-			let versions_stream = subscription_stream::<Block, _, _, _, _, _, _, _, _>(
-				version_subscriptions,
-				self.client.import_notification_stream().map(|notification| notification.hash),
-				display_error(
-					runtime_version(&*remote_blockchain, fetcher.clone(), initial_block)
-						.map(move |r| r.map(|r| (initial_block, r))),
-				),
-				move |block| runtime_version(&*remote_blockchain, fetcher.clone(), block),
-				|_, old_version, new_version| {
-					let version_differs = old_version
-						.as_ref()
-						.map(|old_version| *old_version != new_version)
-						.unwrap_or(true);
-
-					version_differs.then(|| new_version.clone())
-				},
-			);
-
-			versions_stream
-				.map_ok(Ok)
-				.forward(sink.sink_map_err(|e| warn!("Error sending notifications: {:?}", e)))
-				// we ignore the resulting Stream (if the first stream is over we are unsubscribed)
-				.map(|_| ())
-		});
-	}
-
-	fn unsubscribe_runtime_version(
-		&self,
-		_meta: Option<crate::Metadata>,
-		id: SubscriptionId,
-	) -> RpcResult<bool> {
-		Ok(self.subscriptions.cancel(id))
-	}
-
-	fn trace_block(
-		&self,
-		_block: Block::Hash,
-		_targets: Option<String>,
-		_storage_keys: Option<String>,
-	) -> FutureResult<sp_rpc::tracing::TraceBlockResponse> {
-		async move { Err(client_err(ClientError::NotAvailableOnLightClient)) }.boxed()
->>>>>>> d2a43d47
 	}
 }
 
@@ -704,13 +488,8 @@
 		_block: Option<Block::Hash>,
 		_storage_key: PrefixedStorageKey,
 		_keys: Vec<StorageKey>,
-<<<<<<< HEAD
 	) -> Result<ReadProof<Block::Hash>, Error> {
 		Err(client_err(ClientError::NotAvailableOnLightClient))
-=======
-	) -> FutureResult<ReadProof<Block::Hash>> {
-		async move { Err(client_err(ClientError::NotAvailableOnLightClient)) }.boxed()
->>>>>>> d2a43d47
 	}
 
 	async fn storage_keys(
@@ -718,13 +497,8 @@
 		_block: Option<Block::Hash>,
 		_storage_key: PrefixedStorageKey,
 		_prefix: StorageKey,
-<<<<<<< HEAD
 	) -> Result<Vec<StorageKey>, Error> {
 		Err(client_err(ClientError::NotAvailableOnLightClient))
-=======
-	) -> FutureResult<Vec<StorageKey>> {
-		async move { Err(client_err(ClientError::NotAvailableOnLightClient)) }.boxed()
->>>>>>> d2a43d47
 	}
 
 	async fn storage_keys_paged(
@@ -734,13 +508,8 @@
 		_prefix: Option<StorageKey>,
 		_count: u32,
 		_start_key: Option<StorageKey>,
-<<<<<<< HEAD
 	) -> Result<Vec<StorageKey>, Error> {
 		Err(client_err(ClientError::NotAvailableOnLightClient))
-=======
-	) -> FutureResult<Vec<StorageKey>> {
-		async move { Err(client_err(ClientError::NotAvailableOnLightClient)) }.boxed()
->>>>>>> d2a43d47
 	}
 
 	async fn storage(
@@ -751,7 +520,6 @@
 	) -> Result<Option<StorageData>, Error> {
 		let block = self.block_or_best(block);
 		let fetcher = self.fetcher.clone();
-<<<<<<< HEAD
 		match resolve_header(&*self.remote_blockchain, &*self.fetcher, block).await {
 			Ok(header) => fetcher
 				.remote_read_child(RemoteReadChildRequest {
@@ -770,39 +538,6 @@
 				.map_err(client_err),
 			Err(err) => Err(err),
 		}
-=======
-		let child_storage =
-			resolve_header(&*self.remote_blockchain, &*self.fetcher, block).then(move |result| {
-				match result {
-					Ok(header) => Either::Left(
-						fetcher
-							.remote_read_child(RemoteReadChildRequest {
-								block,
-								header,
-								storage_key,
-								keys: vec![key.0.clone()],
-								retry_count: Default::default(),
-							})
-							.then(move |result| {
-								ready(
-									result
-										.map(|mut data| {
-											data.remove(&key.0)
-												.expect(
-													"successful result has entry for all keys; qed",
-												)
-												.map(StorageData)
-										})
-										.map_err(client_err),
-								)
-							}),
-					),
-					Err(error) => Either::Right(ready(Err(error))),
-				}
-			});
-
-		child_storage.boxed()
->>>>>>> d2a43d47
 	}
 
 	async fn storage_hash(
@@ -810,19 +545,12 @@
 		block: Option<Block::Hash>,
 		storage_key: PrefixedStorageKey,
 		key: StorageKey,
-<<<<<<< HEAD
 	) -> Result<Option<Block::Hash>, Error> {
 		ChildStateBackend::storage(self, block, storage_key, key)
 			.await
 			.and_then(|maybe_storage| {
 				Ok(maybe_storage.map(|storage| HashFor::<Block>::hash(&storage.0)))
 			})
-=======
-	) -> FutureResult<Option<Block::Hash>> {
-		let child_storage = ChildStateBackend::storage(self, block, storage_key, key);
-
-		async move { child_storage.await.map(|r| r.map(|s| HashFor::<Block>::hash(&s.0))) }.boxed()
->>>>>>> d2a43d47
 	}
 }
 
@@ -918,75 +646,6 @@
 	})
 }
 
-<<<<<<< HEAD
-=======
-/// Returns subscription stream that issues request on every imported block and
-/// if value has changed from previous block, emits (stream) item.
-fn subscription_stream<
-	Block,
-	Requests,
-	FutureBlocksStream,
-	V,
-	N,
-	InitialRequestFuture,
-	IssueRequest,
-	IssueRequestFuture,
-	CompareValues,
->(
-	shared_requests: Requests,
-	future_blocks_stream: FutureBlocksStream,
-	initial_request: InitialRequestFuture,
-	issue_request: IssueRequest,
-	compare_values: CompareValues,
-) -> impl Stream<Item = std::result::Result<N, ()>>
-where
-	Block: BlockT,
-	Requests: 'static + SharedRequests<Block::Hash, V>,
-	FutureBlocksStream: Stream<Item = Block::Hash>,
-	V: Send + 'static + Clone,
-	InitialRequestFuture: Future<Output = Result<(Block::Hash, V), ()>> + Send + 'static,
-	IssueRequest: 'static + Fn(Block::Hash) -> IssueRequestFuture,
-	IssueRequestFuture: Future<Output = Result<V, Error>> + Send + 'static,
-	CompareValues: Fn(Block::Hash, Option<&V>, &V) -> Option<N>,
-{
-	// we need to send initial value first, then we'll only be sending if value has changed
-	let previous_value = Arc::new(Mutex::new(None));
-
-	// prepare 'stream' of initial values
-	let initial_value_stream = initial_request.into_stream();
-
-	// prepare stream of future values
-	//
-	// we do not want to stop stream if single request fails
-	// (the warning should have been already issued by the request issuer)
-	let future_values_stream = future_blocks_stream
-		.then(move |block| {
-			maybe_share_remote_request::<Block, _, _, _, _>(
-				shared_requests.clone(),
-				block,
-				&issue_request,
-			)
-			.map(move |r| r.map(|v| (block, v)))
-		})
-		.filter(|r| ready(r.is_ok()));
-
-	// now let's return changed values for selected blocks
-	initial_value_stream
-		.chain(future_values_stream)
-		.try_filter_map(move |(block, new_value)| {
-			let mut previous_value = previous_value.lock();
-			let res = compare_values(block, previous_value.as_ref(), &new_value).map(
-				|notification_value| {
-					*previous_value = Some(new_value);
-					notification_value
-				},
-			);
-			async move { Ok(res) }
-		})
-		.map_err(|_| ())
-}
-
->>>>>>> d2a43d47
 /// Request some data from remote node, probably reusing response from already
 /// (in-progress) existing request.
 fn maybe_share_remote_request<Block: BlockT, Requests, V, RequestFuture>(
