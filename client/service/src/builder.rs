// This file is part of Substrate.

// Copyright (C) 2017-2021 Parity Technologies (UK) Ltd.
// SPDX-License-Identifier: GPL-3.0-or-later WITH Classpath-exception-2.0

// This program is free software: you can redistribute it and/or modify
// it under the terms of the GNU General Public License as published by
// the Free Software Foundation, either version 3 of the License, or
// (at your option) any later version.

// This program is distributed in the hope that it will be useful,
// but WITHOUT ANY WARRANTY; without even the implied warranty of
// MERCHANTABILITY or FITNESS FOR A PARTICULAR PURPOSE. See the
// GNU General Public License for more details.

// You should have received a copy of the GNU General Public License
// along with this program. If not, see <https://www.gnu.org/licenses/>.

use crate::{
	error::Error, MallocSizeOfWasm, RpcHandlers,
	start_rpc_servers, build_network_future, TransactionPoolAdapter, TaskManager, SpawnTaskHandle,
	metrics::MetricsService,
	client::{light, Client, ClientConfig},
	config::{Configuration, KeystoreConfig, PrometheusConfig},
};
use sc_client_api::{
	light::RemoteBlockchain, ForkBlocks, BadBlocks, UsageProvider, ExecutorProvider,
};
use sp_utils::mpsc::{tracing_unbounded, TracingUnboundedSender};
use sc_chain_spec::get_extension;
use sp_consensus::{
	block_validation::{BlockAnnounceValidator, DefaultBlockAnnounceValidator, Chain},
	import_queue::ImportQueue,
};
use futures::{
	FutureExt, StreamExt,
	future::ready,
	channel::oneshot,
};
use sc_keystore::LocalKeystore;
use log::info;
use sc_network::config::{Role, OnDemand};
use sc_network::NetworkService;
use sc_network::block_request_handler::{self, BlockRequestHandler};
use sc_network::light_client_requests::{self, handler::LightClientRequestHandler};
use sp_runtime::generic::BlockId;
use sp_runtime::traits::{
	Block as BlockT, HashFor, Zero, BlockIdTo,
};
use sp_api::{ProvideRuntimeApi, CallApiAt};
use sc_executor::{NativeExecutor, NativeExecutionDispatch, RuntimeInfo};
use std::{sync::Arc, str::FromStr};
use wasm_timer::SystemTime;
use sc_telemetry::{
	telemetry,
	ConnectionMessage,
	Telemetry,
	TelemetryHandle,
	SUBSTRATE_INFO,
};
use sp_transaction_pool::MaintainedTransactionPool;
use prometheus_endpoint::Registry;
use sc_client_db::{Backend, DatabaseSettings};
use sp_core::traits::{
	CodeExecutor,
	SpawnNamed,
};
use sp_keystore::{CryptoStore, SyncCryptoStore, SyncCryptoStorePtr};
use sp_runtime::BuildStorage;
use sc_client_api::{
	BlockBackend, BlockchainEvents,
	backend::StorageProvider,
	proof_provider::ProofProvider,
	execution_extensions::ExecutionExtensions
};
use sp_blockchain::{HeaderMetadata, HeaderBackend};
use jsonrpsee::RpcModule;

/// A utility trait for building an RPC extension given a `DenyUnsafe` instance.
/// This is useful since at service definition time we don't know whether the
/// specific interface where the RPC extension will be exposed is safe or not.
/// This trait allows us to lazily build the RPC extension whenever we bind the
/// service to an interface.
pub trait RpcExtensionBuilder {
	/// The type of the RPC extension that will be built.
	type Output: sc_rpc::RpcExtension<sc_rpc::Metadata>;

	/// Returns an instance of the RPC extension for a particular `DenyUnsafe`
	/// value, e.g. the RPC extension might not expose some unsafe methods.
	fn build(
		&self,
		deny: sc_rpc::DenyUnsafe,
		subscription_executor: sc_rpc::SubscriptionTaskExecutor,
	) -> Self::Output;
}

impl<F, R> RpcExtensionBuilder for F where
	F: Fn(sc_rpc::DenyUnsafe, sc_rpc::SubscriptionTaskExecutor) -> R,
	R: sc_rpc::RpcExtension<sc_rpc::Metadata>,
{
	type Output = R;

	fn build(
		&self,
		deny: sc_rpc::DenyUnsafe,
		subscription_executor: sc_rpc::SubscriptionTaskExecutor,
	) -> Self::Output {
		(*self)(deny, subscription_executor)
	}
}

/// A utility struct for implementing an `RpcExtensionBuilder` given a cloneable
/// `RpcExtension`, the resulting builder will simply ignore the provided
/// `DenyUnsafe` instance and return a static `RpcExtension` instance.
pub struct NoopRpcExtensionBuilder<R>(pub R);

impl<R> RpcExtensionBuilder for NoopRpcExtensionBuilder<R> where
	R: Clone + sc_rpc::RpcExtension<sc_rpc::Metadata>,
{
	type Output = R;

	fn build(
		&self,
		_deny: sc_rpc::DenyUnsafe,
		_subscription_executor: sc_rpc::SubscriptionTaskExecutor,
	) -> Self::Output {
		self.0.clone()
	}
}

impl<R> From<R> for NoopRpcExtensionBuilder<R> where
	R: sc_rpc::RpcExtension<sc_rpc::Metadata>,
{
	fn from(e: R) -> NoopRpcExtensionBuilder<R> {
		NoopRpcExtensionBuilder(e)
	}
}


/// Full client type.
pub type TFullClient<TBl, TRtApi, TExecDisp> = Client<
	TFullBackend<TBl>,
	TFullCallExecutor<TBl, TExecDisp>,
	TBl,
	TRtApi,
>;

/// Full client backend type.
pub type TFullBackend<TBl> = sc_client_db::Backend<TBl>;

/// Full client call executor type.
pub type TFullCallExecutor<TBl, TExecDisp> = crate::client::LocalCallExecutor<
	TBl,
	sc_client_db::Backend<TBl>,
	NativeExecutor<TExecDisp>,
>;

/// Light client type.
pub type TLightClient<TBl, TRtApi, TExecDisp> = TLightClientWithBackend<
	TBl, TRtApi, TExecDisp, TLightBackend<TBl>
>;

/// Light client backend type.
pub type TLightBackend<TBl> = sc_light::Backend<
	sc_client_db::light::LightStorage<TBl>,
	HashFor<TBl>,
>;

/// Light call executor type.
pub type TLightCallExecutor<TBl, TExecDisp> = sc_light::GenesisCallExecutor<
	sc_light::Backend<
		sc_client_db::light::LightStorage<TBl>,
		HashFor<TBl>
	>,
	crate::client::LocalCallExecutor<
		TBl,
		sc_light::Backend<
			sc_client_db::light::LightStorage<TBl>,
			HashFor<TBl>
		>,
		NativeExecutor<TExecDisp>
	>,
>;

type TFullParts<TBl, TRtApi, TExecDisp> = (
	TFullClient<TBl, TRtApi, TExecDisp>,
	Arc<TFullBackend<TBl>>,
	KeystoreContainer,
	TaskManager,
);

type TLightParts<TBl, TRtApi, TExecDisp> = (
	Arc<TLightClient<TBl, TRtApi, TExecDisp>>,
	Arc<TLightBackend<TBl>>,
	KeystoreContainer,
	TaskManager,
	Arc<OnDemand<TBl>>,
);

/// Light client backend type with a specific hash type.
pub type TLightBackendWithHash<TBl, THash> = sc_light::Backend<
	sc_client_db::light::LightStorage<TBl>,
	THash,
>;

/// Light client type with a specific backend.
pub type TLightClientWithBackend<TBl, TRtApi, TExecDisp, TBackend> = Client<
	TBackend,
	sc_light::GenesisCallExecutor<
		TBackend,
		crate::client::LocalCallExecutor<TBl, TBackend, NativeExecutor<TExecDisp>>,
	>,
	TBl,
	TRtApi,
>;

trait AsCryptoStoreRef {
	fn keystore_ref(&self) -> Arc<dyn CryptoStore>;
	fn sync_keystore_ref(&self) -> Arc<dyn SyncCryptoStore>;
}

impl<T> AsCryptoStoreRef for Arc<T> where T: CryptoStore + SyncCryptoStore + 'static {
	fn keystore_ref(&self) -> Arc<dyn CryptoStore> {
		self.clone()
	}
	fn sync_keystore_ref(&self) -> Arc<dyn SyncCryptoStore> {
		self.clone()
	}
}

/// Construct and hold different layers of Keystore wrappers
pub struct KeystoreContainer {
	remote: Option<Box<dyn AsCryptoStoreRef>>,
	local: Arc<LocalKeystore>,
}

impl KeystoreContainer {
	/// Construct KeystoreContainer
	pub fn new(config: &KeystoreConfig) -> Result<Self, Error> {
		let keystore = Arc::new(match config {
			KeystoreConfig::Path { path, password } => LocalKeystore::open(
				path.clone(),
				password.clone(),
			)?,
			KeystoreConfig::InMemory => LocalKeystore::in_memory(),
		});

		Ok(Self{remote: Default::default(), local: keystore})
	}

	/// Set the remote keystore.
	/// Should be called right away at startup and not at runtime:
	/// even though this overrides any previously set remote store, it
	/// does not reset any references previously handed out - they will
	/// stick around.
	pub fn set_remote_keystore<T>(&mut self, remote: Arc<T>)
		where T: CryptoStore + SyncCryptoStore + 'static
	{
		self.remote = Some(Box::new(remote))
	}

	/// Returns an adapter to the asynchronous keystore that implements `CryptoStore`
	pub fn keystore(&self) -> Arc<dyn CryptoStore> {
		if let Some(c) = self.remote.as_ref() {
			c.keystore_ref()
		} else {
			self.local.clone()
		}
	}

	/// Returns the synchronous keystore wrapper
	pub fn sync_keystore(&self) -> SyncCryptoStorePtr {
		if let Some(c) = self.remote.as_ref() {
			c.sync_keystore_ref()
		} else {
			self.local.clone() as SyncCryptoStorePtr
		}
	}

	/// Returns the local keystore if available
	///
	/// The function will return None if the available keystore is not a local keystore.
	///
	/// # Note
	///
	/// Using the [`LocalKeystore`] will result in loosing the ability to use any other keystore implementation, like
	/// a remote keystore for example. Only use this if you a certain that you require it!
	pub fn local_keystore(&self) -> Option<Arc<LocalKeystore>> {
		Some(self.local.clone())
	}
}

/// Creates a new full client for the given config.
pub fn new_full_client<TBl, TRtApi, TExecDisp>(
	config: &Configuration,
	telemetry: Option<TelemetryHandle>,
) -> Result<TFullClient<TBl, TRtApi, TExecDisp>, Error> where
	TBl: BlockT,
	TExecDisp: NativeExecutionDispatch + 'static,
	TBl::Hash: FromStr,
{
	new_full_parts(config, telemetry).map(|parts| parts.0)
}

/// Create the initial parts of a full node.
pub fn new_full_parts<TBl, TRtApi, TExecDisp>(
	config: &Configuration,
	telemetry: Option<TelemetryHandle>,
) -> Result<TFullParts<TBl, TRtApi, TExecDisp>, Error> where
	TBl: BlockT,
	TExecDisp: NativeExecutionDispatch + 'static,
	TBl::Hash: FromStr,
{
	let keystore_container = KeystoreContainer::new(&config.keystore)?;

	let task_manager = {
		let registry = config.prometheus_config.as_ref().map(|cfg| &cfg.registry);
		TaskManager::new(config.task_executor.clone(), registry)?
	};

	let executor = NativeExecutor::<TExecDisp>::new(
		config.wasm_method,
		config.default_heap_pages,
		config.max_runtime_instances,
	);

	let chain_spec = &config.chain_spec;
	let fork_blocks = get_extension::<ForkBlocks<TBl>>(chain_spec.extensions())
		.cloned()
		.unwrap_or_default();

	let bad_blocks = get_extension::<BadBlocks<TBl>>(chain_spec.extensions())
		.cloned()
		.unwrap_or_default();

	let (client, backend) = {
		let db_config = sc_client_db::DatabaseSettings {
			state_cache_size: config.state_cache_size,
			state_cache_child_ratio:
			config.state_cache_child_ratio.map(|v| (v, 100)),
			state_pruning: config.state_pruning.clone(),
			source: config.database.clone(),
			keep_blocks: config.keep_blocks.clone(),
			transaction_storage: config.transaction_storage.clone(),
		};


		let backend = new_db_backend(db_config)?;

		let extensions = sc_client_api::execution_extensions::ExecutionExtensions::new(
			config.execution_strategies.clone(),
			Some(keystore_container.sync_keystore()),
			sc_offchain::OffchainDb::factory_from_backend(&*backend),
		);

		let wasm_runtime_substitutes = config.chain_spec.code_substitutes().into_iter().map(|(h, c)| {
			let hash = TBl::Hash::from_str(&h)
				.map_err(|_|
					 Error::Application(Box::from(
						format!("Failed to parse `{}` as block hash for code substitutes.", h)
					))
				)?;
			Ok((hash, c))
		}).collect::<Result<std::collections::HashMap<_, _>, Error>>()?;

		let client = new_client(
			backend.clone(),
			executor,
			chain_spec.as_storage_builder(),
			fork_blocks,
			bad_blocks,
			extensions,
			Box::new(task_manager.spawn_handle()),
			config.prometheus_config.as_ref().map(|config| config.registry.clone()),
			telemetry,
			ClientConfig {
				offchain_worker_enabled : config.offchain_worker.enabled,
				offchain_indexing_api: config.offchain_worker.indexing_enabled,
				wasm_runtime_overrides: config.wasm_runtime_overrides.clone(),
				wasm_runtime_substitutes,
			},
		)?;

		(client, backend)
	};

	Ok((
		client,
		backend,
		keystore_container,
		task_manager,
	))
}

/// Create the initial parts of a light node.
pub fn new_light_parts<TBl, TRtApi, TExecDisp>(
	config: &Configuration,
	telemetry: Option<TelemetryHandle>,
) -> Result<TLightParts<TBl, TRtApi, TExecDisp>, Error> where
	TBl: BlockT,
	TExecDisp: NativeExecutionDispatch + 'static,
{
	let keystore_container = KeystoreContainer::new(&config.keystore)?;
	let task_manager = {
		let registry = config.prometheus_config.as_ref().map(|cfg| &cfg.registry);
		TaskManager::new(config.task_executor.clone(), registry)?
	};

	let executor = NativeExecutor::<TExecDisp>::new(
		config.wasm_method,
		config.default_heap_pages,
		config.max_runtime_instances,
	);

	let db_storage = {
		let db_settings = sc_client_db::DatabaseSettings {
			state_cache_size: config.state_cache_size,
			state_cache_child_ratio:
				config.state_cache_child_ratio.map(|v| (v, 100)),
			state_pruning: config.state_pruning.clone(),
			source: config.database.clone(),
			keep_blocks: config.keep_blocks.clone(),
			transaction_storage: config.transaction_storage.clone(),
		};
		sc_client_db::light::LightStorage::new(db_settings)?
	};
	let light_blockchain = sc_light::new_light_blockchain(db_storage);
	let fetch_checker = Arc::new(
		sc_light::new_fetch_checker::<_, TBl, _>(
			light_blockchain.clone(),
			executor.clone(),
			Box::new(task_manager.spawn_handle()),
		),
	);
	let on_demand = Arc::new(sc_network::config::OnDemand::new(fetch_checker));
	let backend = sc_light::new_light_backend(light_blockchain);
	let client = Arc::new(light::new_light(
		backend.clone(),
		config.chain_spec.as_storage_builder(),
		executor,
		Box::new(task_manager.spawn_handle()),
		config.prometheus_config.as_ref().map(|config| config.registry.clone()),
		telemetry,
	)?);

	Ok((client, backend, keystore_container, task_manager, on_demand))
}

/// Create an instance of default DB-backend backend.
pub fn new_db_backend<Block>(
	settings: DatabaseSettings,
) -> Result<Arc<Backend<Block>>, sp_blockchain::Error> where
	Block: BlockT,
{
	const CANONICALIZATION_DELAY: u64 = 4096;

	Ok(Arc::new(Backend::new(settings, CANONICALIZATION_DELAY)?))
}

/// Create an instance of client backed by given backend.
pub fn new_client<E, Block, RA>(
	backend: Arc<Backend<Block>>,
	executor: E,
	genesis_storage: &dyn BuildStorage,
	fork_blocks: ForkBlocks<Block>,
	bad_blocks: BadBlocks<Block>,
	execution_extensions: ExecutionExtensions<Block>,
	spawn_handle: Box<dyn SpawnNamed>,
	prometheus_registry: Option<Registry>,
	telemetry: Option<TelemetryHandle>,
	config: ClientConfig<Block>,
) -> Result<
	crate::client::Client<
		Backend<Block>,
		crate::client::LocalCallExecutor<Block, Backend<Block>, E>,
		Block,
		RA,
	>,
	sp_blockchain::Error,
>
	where
		Block: BlockT,
		E: CodeExecutor + RuntimeInfo,
{
	let executor = crate::client::LocalCallExecutor::new(backend.clone(), executor, spawn_handle, config.clone())?;
	Ok(crate::client::Client::new(
		backend,
		executor,
		genesis_storage,
		fork_blocks,
		bad_blocks,
		execution_extensions,
		prometheus_registry,
		telemetry,
		config,
	)?)
}

/// Parameters to pass into `build`.
pub struct SpawnTasksParams<'a, TBl: BlockT, TCl, TExPool, TRpc, Backend> {
	/// The service configuration.
	pub config: Configuration,
	/// A shared client returned by `new_full_parts`/`new_light_parts`.
	pub client: Arc<TCl>,
	/// A shared backend returned by `new_full_parts`/`new_light_parts`.
	pub backend: Arc<Backend>,
	/// A task manager returned by `new_full_parts`/`new_light_parts`.
	pub task_manager: &'a mut TaskManager,
	/// A shared keystore returned by `new_full_parts`/`new_light_parts`.
	pub keystore: SyncCryptoStorePtr,
	/// An optional, shared data fetcher for light clients.
	pub on_demand: Option<Arc<OnDemand<TBl>>>,
	/// A shared transaction pool.
	pub transaction_pool: Arc<TExPool>,
	/// A RPC extension builder. Use `NoopRpcExtensionBuilder` if you just want to pass in the
	/// extensions directly.
	pub rpc_extensions_builder: Box<dyn RpcExtensionBuilder<Output = TRpc> + Send>,
	/// An optional, shared remote blockchain instance. Used for light clients.
	pub remote_blockchain: Option<Arc<dyn RemoteBlockchain<TBl>>>,
	/// A shared network instance.
	pub network: Arc<NetworkService<TBl, <TBl as BlockT>::Hash>>,
	/// A Sender for RPC requests.
	pub system_rpc_tx: TracingUnboundedSender<sc_rpc::system::Request<TBl>>,
	/// Telemetry instance for this node.
	pub telemetry: Option<&'a mut Telemetry>,
}

/// Build a shared offchain workers instance.
pub fn build_offchain_workers<TBl, TCl>(
	config: &Configuration,
	spawn_handle: SpawnTaskHandle,
	client: Arc<TCl>,
	network: Arc<NetworkService<TBl, <TBl as BlockT>::Hash>>,
) -> Option<Arc<sc_offchain::OffchainWorkers<TCl, TBl>>>
	where
		TBl: BlockT,
		TCl: Send + Sync + ProvideRuntimeApi<TBl> + BlockchainEvents<TBl> + 'static,
		<TCl as ProvideRuntimeApi<TBl>>::Api: sc_offchain::OffchainWorkerApi<TBl>,
{
	let offchain_workers = Some(Arc::new(sc_offchain::OffchainWorkers::new(client.clone())));

	// Inform the offchain worker about new imported blocks
	if let Some(offchain) = offchain_workers.clone() {
		spawn_handle.spawn(
			"offchain-notifications",
			sc_offchain::notification_future(
				config.role.is_authority(),
				client.clone(),
				offchain,
				Clone::clone(&spawn_handle),
				network.clone(),
			)
		);
	}

	offchain_workers
}

/// Spawn the tasks that are required to run a node.
pub fn spawn_tasks<TBl, TBackend, TExPool, TRpc, TCl>(
	params: SpawnTasksParams<TBl, TCl, TExPool, TRpc, TBackend>,
) -> Result<RpcHandlers, Error>
	where
		TCl: ProvideRuntimeApi<TBl> + HeaderMetadata<TBl, Error=sp_blockchain::Error> + Chain<TBl> +
		BlockBackend<TBl> + BlockIdTo<TBl, Error=sp_blockchain::Error> + ProofProvider<TBl> +
		HeaderBackend<TBl> + BlockchainEvents<TBl> + ExecutorProvider<TBl> + UsageProvider<TBl> +
		StorageProvider<TBl, TBackend> + CallApiAt<TBl> + Send + 'static,
		<TCl as ProvideRuntimeApi<TBl>>::Api:
			sp_api::Metadata<TBl> +
			sc_offchain::OffchainWorkerApi<TBl> +
			sp_transaction_pool::runtime_api::TaggedTransactionQueue<TBl> +
			sp_session::SessionKeys<TBl> +
			sp_api::ApiExt<TBl, StateBackend = TBackend::State>,
		TBl: BlockT,
		TBackend: 'static + sc_client_api::backend::Backend<TBl> + Send,
		TExPool: MaintainedTransactionPool<Block=TBl, Hash = <TBl as BlockT>::Hash> +
			MallocSizeOfWasm + 'static,
		TRpc: sc_rpc::RpcExtension<sc_rpc::Metadata>
{
	let SpawnTasksParams {
		mut config,
		task_manager,
		client,
		on_demand,
		backend,
		keystore,
		transaction_pool,
		rpc_extensions_builder: _,
		remote_blockchain,
		network,
		system_rpc_tx,
		telemetry,
	} = params;

	let chain_info = client.usage_info().chain;

	sp_session::generate_initial_session_keys(
		client.clone(),
		&BlockId::Hash(chain_info.best_hash),
		config.dev_key_seed.clone().map(|s| vec![s]).unwrap_or_default(),
	).map_err(|e| Error::Application(Box::new(e)))?;

	let telemetry = telemetry
		.map(|telemetry| {
			init_telemetry(
				&mut config,
				network.clone(),
				client.clone(),
				telemetry,
			)
		})
		.transpose()?;

	info!("📦 Highest known block at #{}", chain_info.best_number);

	let spawn_handle = task_manager.spawn_handle();

	// Inform the tx pool about imported and finalized blocks.
	spawn_handle.spawn(
		"txpool-notifications",
		sc_transaction_pool::notification_future(client.clone(), transaction_pool.clone()),
	);

	spawn_handle.spawn(
		"on-transaction-imported",
		transaction_notifications(
			transaction_pool.clone(),
			network.clone(),
			telemetry.clone(),
		),
	);

	// Prometheus metrics.
	let metrics_service = if let Some(PrometheusConfig { port, registry }) =
		config.prometheus_config.clone()
	{
		// Set static metrics.
		let metrics = MetricsService::with_prometheus(telemetry.clone(), &registry, &config)?;
		spawn_handle.spawn(
			"prometheus-endpoint",
			prometheus_endpoint::init_prometheus(port, registry).map(drop)
		);

		metrics
	} else {
		MetricsService::new(telemetry.clone())
	};

	// Periodically updated metrics and telemetry updates.
	spawn_handle.spawn("telemetry-periodic-send",
		metrics_service.run(
			client.clone(),
			transaction_pool.clone(),
			network.clone(),
		)
	);

	// jsonrpsee RPC
	let gen_rpc_module = |deny_unsafe: sc_rpc::DenyUnsafe| {
		gen_rpc_module(
			deny_unsafe,
			task_manager.spawn_handle(),
			client.clone(),
			on_demand.clone(),
			remote_blockchain.clone(),
			transaction_pool.clone(),
			keystore.clone(),
			system_rpc_tx.clone(),
			&config,
			backend.offchain_storage()
		)
	};

	let rpc_metrics = sc_rpc_server::RpcMetrics::new(config.prometheus_registry())?;
	// TODO: use handle here and let the service spawn the server.
	let rpc = start_rpc_servers(&config, gen_rpc_module, rpc_metrics.clone())?;

	// NOTE(niklasad1): dummy type for now.
	let rpc_handlers = RpcHandlers;
	// This is used internally, so don't restrict access to unsafe RPC
	// let rpc_handlers = RpcHandlers(Arc::new(gen_handler(
	//     sc_rpc::DenyUnsafe::No,
	//     sc_rpc_server::RpcMiddleware::new(rpc_metrics, "inbrowser")
	// ).into()));

	// Spawn informant task
	spawn_handle.spawn("informant", sc_informant::build(
		client.clone(),
		network.clone(),
		transaction_pool.clone(),
		config.informant_output_format,
	));

	// NOTE(niklasad1): we spawn jsonrpsee in seperate thread now.
	task_manager.keep_alive((config.base_path, rpc, rpc_handlers.clone()));

	Ok(rpc_handlers)
}

async fn transaction_notifications<TBl, TExPool>(
	transaction_pool: Arc<TExPool>,
	network: Arc<NetworkService<TBl, <TBl as BlockT>::Hash>>,
	telemetry: Option<TelemetryHandle>,
)
	where
		TBl: BlockT,
		TExPool: MaintainedTransactionPool<Block=TBl, Hash = <TBl as BlockT>::Hash>,
{
	// transaction notifications
	transaction_pool
		.import_notification_stream()
		.for_each(move |hash| {
			network.propagate_transaction(hash);
			let status = transaction_pool.status();
			telemetry!(
				telemetry;
				SUBSTRATE_INFO;
				"txpool.import";
				"ready" => status.ready,
				"future" => status.future,
			);
			ready(())
		})
		.await;
}

fn init_telemetry<TBl: BlockT, TCl: BlockBackend<TBl>>(
	config: &mut Configuration,
	network: Arc<NetworkService<TBl, <TBl as BlockT>::Hash>>,
	client: Arc<TCl>,
	telemetry: &mut Telemetry,
) -> sc_telemetry::Result<TelemetryHandle> {
	let genesis_hash = client.block_hash(Zero::zero()).ok().flatten().unwrap_or_default();
	let connection_message = ConnectionMessage {
		name: config.network.node_name.to_owned(),
		implementation: config.impl_name.to_owned(),
		version: config.impl_version.to_owned(),
		config: String::new(),
		chain: config.chain_spec.name().to_owned(),
		genesis_hash: format!("{:?}", genesis_hash),
		authority: config.role.is_authority(),
		startup_time: SystemTime::UNIX_EPOCH.elapsed()
			.map(|dur| dur.as_millis())
			.unwrap_or(0).to_string(),
		network_id: network.local_peer_id().to_base58(),
	};

	telemetry.start_telemetry(connection_message)?;

	Ok(telemetry.handle())
}

// Maciej: This is very WIP, mocking the original `gen_handler`. All of the `jsonrpsee`
// specific logic should be merged back to `gen_handler` down the road.
fn gen_rpc_module<TBl, TBackend, TCl, TExPool>(
	_deny_unsafe: sc_rpc::DenyUnsafe,
	spawn_handle: SpawnTaskHandle,
	client: Arc<TCl>,
	on_demand: Option<Arc<OnDemand<TBl>>>,
	remote_blockchain: Option<Arc<dyn RemoteBlockchain<TBl>>>,
	transaction_pool: Arc<TExPool>,
	keystore: SyncCryptoStorePtr,
	system_rpc_tx: TracingUnboundedSender<sc_rpc::system::Request<TBl>>,
	config: &Configuration,
	offchain_storage: Option<<TBackend as sc_client_api::backend::Backend<TBl>>::OffchainStorage>,
) -> RpcModule<()>
	where
		TBl: BlockT,
		TCl: ProvideRuntimeApi<TBl> + BlockchainEvents<TBl> + HeaderBackend<TBl> +
		HeaderMetadata<TBl, Error=sp_blockchain::Error> + ExecutorProvider<TBl> +
		CallApiAt<TBl> + ProofProvider<TBl> +
		StorageProvider<TBl, TBackend> + BlockBackend<TBl> + Send + Sync + 'static,
		TBackend: sc_client_api::backend::Backend<TBl> + 'static,
		<TCl as ProvideRuntimeApi<TBl>>::Api:
			sp_session::SessionKeys<TBl> +
			sp_api::Metadata<TBl>,
		TExPool: MaintainedTransactionPool<Block=TBl, Hash = <TBl as BlockT>::Hash> + 'static,
{
	const PROOF: &str = "Method names are unique; qed";

	// TODO(niklasad1): expose CORS to jsonrpsee to handle this propely.
	let deny_unsafe = sc_rpc::DenyUnsafe::No;

	let system_info = sc_rpc::system::SystemInfo {
		chain_name: config.chain_spec.name().into(),
		impl_name: config.impl_name.clone(),
		impl_version: config.impl_version.clone(),
		properties: config.chain_spec.properties(),
		chain_type: config.chain_spec.chain_type(),
	};
	let task_executor = Arc::new(sc_rpc::SubscriptionTaskExecutor::new(spawn_handle));

	let mut rpc_api = RpcModule::new(());

	let (chain, state, child_state) = if let (Some(remote_blockchain), Some(on_demand)) =
		(remote_blockchain, on_demand) {
		// Light clients
		let chain = sc_rpc::chain::new_light(
			client.clone(),
			task_executor.clone(),
			remote_blockchain.clone(),
			on_demand.clone(),
		).into_rpc_module().expect(PROOF);
		let (state, child_state) = sc_rpc::state::new_light(
			client.clone(),
			task_executor.clone(),
			remote_blockchain.clone(),
			on_demand,
			deny_unsafe,
		);
		(chain, state.into_rpc_module().expect(PROOF), child_state.into_rpc_module().expect(PROOF))
	} else {
		// Full nodes
<<<<<<< HEAD
		let chain = sc_rpc::chain::new_full(client.clone(), task_executor.clone())
			.into_rpc_module()
			.expect(PROOF);

		let (state, child_state) = sc_rpc::state::new_full(client.clone(), task_executor.clone(), deny_unsafe);
		let state = state.into_rpc_module().expect(PROOF);
		let child_state = child_state.into_rpc_module().expect(PROOF);

=======
		let chain = sc_rpc::chain::new_full(client.clone(), subscriptions.clone());
		let (state, child_state) = sc_rpc::state::new_full(
			client.clone(),
			subscriptions.clone(),
			deny_unsafe,
			config.rpc_max_payload,
		);
>>>>>>> f6b1197b
		(chain, state, child_state)
	};

	let author = sc_rpc::author::Author::new(
		client.clone(),
		transaction_pool,
		keystore,
		deny_unsafe,
		task_executor.clone()
	).into_rpc_module().expect(PROOF);

	let system = sc_rpc::system::System::new(system_info, system_rpc_tx, deny_unsafe)
		.into_rpc_module()
		.expect(PROOF);

	if let Some(storage) = offchain_storage {
		let offchain = sc_rpc::offchain::Offchain::new(storage, deny_unsafe)
			.into_rpc_module()
			.expect(PROOF);

		rpc_api.merge(offchain).expect(PROOF);
	}

	// only unique method names used; qed
	rpc_api.merge(chain).expect(PROOF);
	rpc_api.merge(author).expect(PROOF);
	rpc_api.merge(system).expect(PROOF);
	rpc_api.merge(state).expect(PROOF);
	rpc_api.merge(child_state).expect(PROOF);

	rpc_api
}

/// Parameters to pass into `build_network`.
pub struct BuildNetworkParams<'a, TBl: BlockT, TExPool, TImpQu, TCl> {
	/// The service configuration.
	pub config: &'a Configuration,
	/// A shared client returned by `new_full_parts`/`new_light_parts`.
	pub client: Arc<TCl>,
	/// A shared transaction pool.
	pub transaction_pool: Arc<TExPool>,
	/// A handle for spawning tasks.
	pub spawn_handle: SpawnTaskHandle,
	/// An import queue.
	pub import_queue: TImpQu,
	/// An optional, shared data fetcher for light clients.
	pub on_demand: Option<Arc<OnDemand<TBl>>>,
	/// A block announce validator builder.
	pub block_announce_validator_builder: Option<Box<
		dyn FnOnce(Arc<TCl>) -> Box<dyn BlockAnnounceValidator<TBl> + Send> + Send
	>>,
}

/// Build the network service, the network status sinks and an RPC sender.
pub fn build_network<TBl, TExPool, TImpQu, TCl>(
	params: BuildNetworkParams<TBl, TExPool, TImpQu, TCl>
) -> Result<
	(
		Arc<NetworkService<TBl, <TBl as BlockT>::Hash>>,
		TracingUnboundedSender<sc_rpc::system::Request<TBl>>,
		NetworkStarter,
	),
	Error
>
	where
		TBl: BlockT,
		TCl: ProvideRuntimeApi<TBl> + HeaderMetadata<TBl, Error=sp_blockchain::Error> + Chain<TBl> +
		BlockBackend<TBl> + BlockIdTo<TBl, Error=sp_blockchain::Error> + ProofProvider<TBl> +
		HeaderBackend<TBl> + BlockchainEvents<TBl> + 'static,
		TExPool: MaintainedTransactionPool<Block=TBl, Hash = <TBl as BlockT>::Hash> + 'static,
		TImpQu: ImportQueue<TBl> + 'static,
{
	let BuildNetworkParams {
		config, client, transaction_pool, spawn_handle, import_queue, on_demand,
		block_announce_validator_builder,
	} = params;

	let transaction_pool_adapter = Arc::new(TransactionPoolAdapter {
		imports_external_transactions: !matches!(config.role, Role::Light),
		pool: transaction_pool,
		client: client.clone(),
	});

	let protocol_id = config.protocol_id();

	let block_announce_validator = if let Some(f) = block_announce_validator_builder {
		f(client.clone())
	} else {
		Box::new(DefaultBlockAnnounceValidator)
	};

	let block_request_protocol_config = {
		if matches!(config.role, Role::Light) {
			// Allow outgoing requests but deny incoming requests.
			block_request_handler::generate_protocol_config(&protocol_id)
		} else {
			// Allow both outgoing and incoming requests.
			let (handler, protocol_config) = BlockRequestHandler::new(
				&protocol_id,
				client.clone(),
				config.network.default_peers_set.in_peers as usize
					+ config.network.default_peers_set.out_peers as usize,
			);
			spawn_handle.spawn("block_request_handler", handler.run());
			protocol_config
		}
	};

	let light_client_request_protocol_config = {
		if matches!(config.role, Role::Light) {
			// Allow outgoing requests but deny incoming requests.
			light_client_requests::generate_protocol_config(&protocol_id)
		} else {
			// Allow both outgoing and incoming requests.
			let (handler, protocol_config) = LightClientRequestHandler::new(
				&protocol_id,
				client.clone(),
			);
			spawn_handle.spawn("light_client_request_handler", handler.run());
			protocol_config
		}
	};

	let network_params = sc_network::config::Params {
		role: config.role.clone(),
		executor: {
			let spawn_handle = Clone::clone(&spawn_handle);
			Some(Box::new(move |fut| {
				spawn_handle.spawn("libp2p-node", fut);
			}))
		},
		transactions_handler_executor: {
			let spawn_handle = Clone::clone(&spawn_handle);
			Box::new(move |fut| {
				spawn_handle.spawn("network-transactions-handler", fut);
			})
		},
		network_config: config.network.clone(),
		chain: client.clone(),
		on_demand: on_demand,
		transaction_pool: transaction_pool_adapter as _,
		import_queue: Box::new(import_queue),
		protocol_id,
		block_announce_validator,
		metrics_registry: config.prometheus_config.as_ref().map(|config| config.registry.clone()),
		block_request_protocol_config,
		light_client_request_protocol_config,
	};

	let has_bootnodes = !network_params.network_config.boot_nodes.is_empty();
	let network_mut = sc_network::NetworkWorker::new(network_params)?;
	let network = network_mut.service().clone();

	let (system_rpc_tx, system_rpc_rx) = tracing_unbounded("mpsc_system_rpc");

	let future = build_network_future(
		config.role.clone(),
		network_mut,
		client,
		system_rpc_rx,
		has_bootnodes,
		config.announce_block,
	);

	// TODO: Normally, one is supposed to pass a list of notifications protocols supported by the
	// node through the `NetworkConfiguration` struct. But because this function doesn't know in
	// advance which components, such as GrandPa or Polkadot, will be plugged on top of the
	// service, it is unfortunately not possible to do so without some deep refactoring. To bypass
	// this problem, the `NetworkService` provides a `register_notifications_protocol` method that
	// can be called even after the network has been initialized. However, we want to avoid the
	// situation where `register_notifications_protocol` is called *after* the network actually
	// connects to other peers. For this reason, we delay the process of the network future until
	// the user calls `NetworkStarter::start_network`.
	//
	// This entire hack should eventually be removed in favour of passing the list of protocols
	// through the configuration.
	//
	// See also https://github.com/paritytech/substrate/issues/6827
	let (network_start_tx, network_start_rx) = oneshot::channel();

	// The network worker is responsible for gathering all network messages and processing
	// them. This is quite a heavy task, and at the time of the writing of this comment it
	// frequently happens that this future takes several seconds or in some situations
	// even more than a minute until it has processed its entire queue. This is clearly an
	// issue, and ideally we would like to fix the network future to take as little time as
	// possible, but we also take the extra harm-prevention measure to execute the networking
	// future using `spawn_blocking`.
	spawn_handle.spawn_blocking("network-worker", async move {
		if network_start_rx.await.is_err() {
			debug_assert!(false);
			log::warn!(
				"The NetworkStart returned as part of `build_network` has been silently dropped"
			);
			// This `return` might seem unnecessary, but we don't want to make it look like
			// everything is working as normal even though the user is clearly misusing the API.
			return;
		}

		future.await
	});

	Ok((network, system_rpc_tx, NetworkStarter(network_start_tx)))
}

/// Object used to start the network.
#[must_use]
pub struct NetworkStarter(oneshot::Sender<()>);

impl NetworkStarter {
	/// Start the network. Call this after all sub-components have been initialized.
	///
	/// > **Note**: If you don't call this function, the networking will not work.
	pub fn start_network(self) {
		let _ = self.0.send(());
	}
}<|MERGE_RESOLUTION|>--- conflicted
+++ resolved
@@ -811,24 +811,19 @@
 		(chain, state.into_rpc_module().expect(PROOF), child_state.into_rpc_module().expect(PROOF))
 	} else {
 		// Full nodes
-<<<<<<< HEAD
 		let chain = sc_rpc::chain::new_full(client.clone(), task_executor.clone())
 			.into_rpc_module()
 			.expect(PROOF);
 
-		let (state, child_state) = sc_rpc::state::new_full(client.clone(), task_executor.clone(), deny_unsafe);
+		let (state, child_state) = sc_rpc::state::new_full(
+			client.clone(),
+			task_executor.clone(),
+			deny_unsafe,
+			config.rpc_max_payload
+		);
 		let state = state.into_rpc_module().expect(PROOF);
 		let child_state = child_state.into_rpc_module().expect(PROOF);
 
-=======
-		let chain = sc_rpc::chain::new_full(client.clone(), subscriptions.clone());
-		let (state, child_state) = sc_rpc::state::new_full(
-			client.clone(),
-			subscriptions.clone(),
-			deny_unsafe,
-			config.rpc_max_payload,
-		);
->>>>>>> f6b1197b
 		(chain, state, child_state)
 	};
 
